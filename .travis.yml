--- conflicted
+++ resolved
@@ -21,7 +21,6 @@
       - ARRAYVECTEST_ENSURE_UNION=1
     - rust: nightly
       env:
-<<<<<<< HEAD
       - FEATURES='serde'
       - ARRAYVECTEST_ENSURE_UNION=1
     - rust: nightly
@@ -31,15 +30,7 @@
     - rust: nightly
       env:
       - FEATURES='array-sizes-33-128 array-sizes-129-255'
-=======
-      - NODROP_FEATURES='use_needs_drop'
       - ARRAYVECTEST_ENSURE_MAYBEUNINIT=1
-    - rust: nightly
-      env:
-      - FEATURES='serde use_union'
-      - NODROP_FEATURES='use_union'
-      - ARRAYVECTEST_ENSURE_MAYBEUNINIT=1
->>>>>>> 97925027
 branches:
   only:
     - master
